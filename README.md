--- conflicted
+++ resolved
@@ -51,10 +51,7 @@
 
 
 ## Bibtex
-<<<<<<< HEAD
 ```bibtex
-=======
-```
 @article{iRPE,
   title={Rethinking and Improving Relative Position Encoding for Vision Transformer},
   author={Kan Wu and Peng Houwen and Chen Minghao and Fu Jianlong and Chao Hongyang},
@@ -62,7 +59,6 @@
   year={2021}
 }
 
->>>>>>> 2e2a6fd8
 @article{chen2021autoformer,
   title={AutoFormer: Searching Transformers for Visual Recognition},
   author={Chen, Minghao and Peng, Houwen and Fu, Jianlong and Ling, Haibin},
